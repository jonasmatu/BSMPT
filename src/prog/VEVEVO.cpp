/*
 * VEVEVO.cpp
 *
 *
 *      Copyright (C) 2020  Philipp Basler, Margarete Mühlleitner and Jonas Müller

		This program is free software: you can redistribute it and/or modify
		it under the terms of the GNU General Public License as published by
		the Free Software Foundation, either version 3 of the License, or
		(at your option) any later version.

		This program is distributed in the hope that it will be useful,
		but WITHOUT ANY WARRANTY; without even the implied warranty of
		MERCHANTABILITY or FITNESS FOR A PARTICULAR PURPOSE.  See the
		GNU General Public License for more details.

		You should have received a copy of the GNU General Public License
		along with this program.  If not, see <http://www.gnu.org/licenses/>.
 */




/**
 * @file
 * This program calculates the development of the VeVs with the Temperature.
 */


#include <bits/exception.h>                     // for exception
#include <math.h>                               // for sqrt, abs
#include <stdlib.h>                             // for atof, EXIT_FAILURE, atoi
#include <algorithm>                            // for copy, max
#include <iomanip>                              // for operator<<, setprecision
#include <memory>                               // for shared_ptr, __shared_...
#include <string>                               // for getline, operator<<
#include <utility>                              // for pair
#include <vector>                               // for vector
#include <BSMPT/models/ClassPotentialOrigin.h>  // for Class_Potential_Origin
#include <BSMPT/models/IncludeAllModels.h>
#include <BSMPT/minimizer/Minimizer.h>
#include <BSMPT/utility.h>
#include <iostream>
#include <fstream>
using namespace std;
using namespace BSMPT;


auto getCLIArguments(int argc, char *argv[])
{
    struct ReturnType{
        BSMPT::ModelID::ModelIDs Model{};
        int Line{};
        std::string InputFile, OutputFile;
        double TemperatureStart{}, TemperatureStep{}, TemperatureEnd{};
    };

    std::vector<std::string> args;
    for(int i{1};i<argc;++i) args.push_back(argv[i]);

    if(argc < 8 or args.at(0) == "--help")
    {
        int SizeOfFirstColumn = std::string("--TemperatureStart=           ").size();
        std::cout << "VEVEVO calculates the evolution of the global minimum with rising temperature for a given parameter point" << std::endl
                  << "It is called either by " << std::endl
                  << "./VEVEVO Model Inputfile Outputfile Line TemperatureStart TemperatureStep TemperatureEnd" << std::endl
                  << "or with the following arguments" << std::endl
                  << std::setw(SizeOfFirstColumn) << std::left<< "--help"
                  << "Shows this menu" << std::endl
                  << std::setw(SizeOfFirstColumn) << std::left << "--model="
                  << "The model you want to investigate"<<std::endl
                  << std::setw(SizeOfFirstColumn) << std::left<<"--input="
                  << "The input file in tsv format" << std::endl
                  << std::setw(SizeOfFirstColumn) << std::left<<"--output="
                  << "The output file in tsv format" << std::endl
                  << std::setw(SizeOfFirstColumn) << std::left<<"--Line="
                  <<"The line in the input file with the given parameter point. Expects line 1 to be a legend." << std::endl
                  << std::setw(SizeOfFirstColumn) << std::left<<"--TemperatureStart="
                  <<"The starting temperature to calculate the global minimum." << std::endl
                  << std::setw(SizeOfFirstColumn) << std::left<<"--TemperatureStep="
                  <<"The stepsize for the temperature." << std::endl
                  << std::setw(SizeOfFirstColumn) << std::left<<"--TemperatureEnd="
                  <<"The last temperature to calculate the global minimum." << std::endl;
        ShowInputError();
    }

    if(args.size() > 0 and args.at(0)=="--help")
    {
        throw int{0};
    }
    else if(argc < 8)
    {
        throw std::runtime_error("Too few arguments.");
    }


    ReturnType res;
    std::string prefix{"--"};
    bool UsePrefix = StringStartsWith(args.at(0),prefix);
    if(UsePrefix)
    {
        for(const auto& arg: args)
        {
            auto el = arg;
            std::transform(el.begin(), el.end(), el.begin(), ::tolower);
            if(StringStartsWith(el,"--model="))
            {
                res.Model = BSMPT::ModelID::getModel(el.substr(std::string("--model=").size()));
            }
            else if(StringStartsWith(el,"--input="))
            {
                res.InputFile = arg.substr(std::string("--input=").size());
            }
            else if(StringStartsWith(el,"--output="))
            {
                res.OutputFile = arg.substr(std::string("--output=").size());
            }
            else if(StringStartsWith(el,"--line="))
            {
                res.Line = std::stoi(el.substr(std::string("--line=").size()));
            }
            else if(StringStartsWith(el,"--temperaturestart="))
            {
                res.TemperatureStart = std::stod(el.substr(std::string("--temperaturestart=").size()));
            }
            else if(StringStartsWith(el,"--temperaturestep="))
            {
                res.TemperatureStep = std::stod(el.substr(std::string("--temperaturestep=").size()));
            }
            else if(StringStartsWith(el,"--temperatureend="))
            {
                res.TemperatureEnd = std::stod(el.substr(std::string("--temperatureend=").size()));
            }
        }
    }
    else{
        res.Model = ModelID::getModel(args.at(0));
        res.InputFile = args.at(1);
        res.OutputFile = args.at(2);
        res.Line = std::stoi(args.at(3));
        res.TemperatureStart = std::stod(args.at(4));
        res.TemperatureStep = std::stod(args.at(5));
        res.TemperatureEnd = std::stod(args.at(6));
    }


    if(res.TemperatureStart < 0)
    {
        std::cout << "The starting value of your Temperature was negative. This was corrected to TemperatureStart = 0."
                <<std::endl;
        res.TemperatureStart = 0;
    }
    if(res.TemperatureEnd < res.TemperatureStart)
    {
        std::cout << "The value of Tempend was lower then the value of Tempstart. This was corrected by swapping them."
                <<std::endl;
        double tmp{res.TemperatureEnd};
        res.TemperatureEnd = res.TemperatureStart;
        res.TemperatureStart = tmp;

    }

    if(res.TemperatureStep == 0){
        std::cout << "The given stepsize is zero. This will cause an infinite loop. Therefore the stepsize has been set to 1." << std::endl;
        res.TemperatureStep = 1;
    }


    return res;
}


int main(int argc, char *argv[]) try{
    const auto args = getCLIArguments(argc,argv);
    if(args.Model==ModelID::ModelIDs::NotSet) {
		std::cerr << "Your Model parameter does not match with the implemented Models." << std::endl;
		ShowInputError();
		return EXIT_FAILURE;
	}


    if(args.Line < 1)
	{
		std::cerr << "Start line counting with 1" << std::endl;
		return EXIT_FAILURE;
	}

	std::vector<double> sol,start,solPot;
	std::vector<double> Weinberg,parCTVec;


    std::shared_ptr<BSMPT::Class_Potential_Origin> modelPointer = ModelID::FChoose(args.Model);

    std::ifstream infile(args.InputFile);
	if(!infile.good()) {
			std::cout << "Input file not found " << std::endl;
			return EXIT_FAILURE;
	}

    std::ofstream outfile(args.OutputFile);
	if(!outfile.good())
	{
        std::cout << "Can not create file " << args.OutputFile << std::endl;
		return EXIT_FAILURE;
	}

	std::string linestr;
	int linecounter = 1;

<<<<<<< HEAD
    std::size_t nPar,nParCT;
    nPar = modelPointer->get_nPar();
    nParCT = modelPointer->get_nParCT();

    std::size_t dim = modelPointer->get_nVEV();
	std::vector<double> par(nPar);
	std::vector<double> parCT(nParCT);
=======
>>>>>>> 26081f08

	bool found=false;
	while(true)
	{
	   if(infile.eof()) break;
	   std::getline(infile,linestr);
	   if(linecounter == 1){
		   modelPointer->setUseIndexCol(linestr);
	   }
       else if(linecounter == args.Line)
	   {
		   std::pair<std::vector<double>,std::vector<double>> parameters = modelPointer->initModel(linestr);
           found=true;
	   }
       else if(linecounter > args.Line) break;
	   linecounter++;
	   if(infile.eof()) break;
	}
	infile.close();
	if(!found) {std::cout << "Line not found !\n"; return -1;}

<<<<<<< HEAD
	std::vector<double> vTree;


    for(std::size_t k=0;k<dim;k++) vTree.push_back(modelPointer->get_vevTreeMin(k));
=======
>>>>>>> 26081f08

    std::vector<double> Check;
    double vev{0.0};

	std::cout << std::scientific;
	std::cout << std::setprecision(16);
	outfile << std::setprecision(16);


    outfile << "T" << sep << "v";
    for(auto x: modelPointer->addLegendVEV()) outfile << sep << x;
    outfile << sep << "Veff(v,T)"
    		<< std::endl;

   for(double Temp = args.TemperatureStart; Temp<=args.TemperatureEnd; Temp+=args.TemperatureStep)
   {

	   start.clear();
       if(Temp==args.TemperatureStart)
	   {
<<<<<<< HEAD
           for(std::size_t k=0;k<dim;k++) start.push_back(vTree.at(k));
	   }
	   else{
           for(std::size_t k=0;k<dim;k++) start.push_back(sol.at(k));
=======
           start = modelPointer->get_vevTreeMin();
	   }
	   else{
           start = sol;
>>>>>>> 26081f08
	   }
	   sol.clear();
	   Check.clear();
	   solPot.clear();
       sol = Minimizer::Minimize_gen_all(modelPointer,Temp,Check,start);
       solPot=modelPointer->MinimizeOrderVEV(sol);
	   vev = modelPointer->EWSBVEV(solPot);

       outfile << Temp << sep;
       outfile << vev << sep;
       outfile << sol;
       outfile << sep << modelPointer->VEff(solPot,Temp,0);
	   outfile << std::endl;
   }
   outfile.close();

	return EXIT_SUCCESS;
}
catch(exception& e){
		std::cerr << e.what() << std::endl;
		return EXIT_FAILURE;
}<|MERGE_RESOLUTION|>--- conflicted
+++ resolved
@@ -207,7 +207,6 @@
 	std::string linestr;
 	int linecounter = 1;
 
-<<<<<<< HEAD
     std::size_t nPar,nParCT;
     nPar = modelPointer->get_nPar();
     nParCT = modelPointer->get_nParCT();
@@ -215,8 +214,6 @@
     std::size_t dim = modelPointer->get_nVEV();
 	std::vector<double> par(nPar);
 	std::vector<double> parCT(nParCT);
-=======
->>>>>>> 26081f08
 
 	bool found=false;
 	while(true)
@@ -238,13 +235,10 @@
 	infile.close();
 	if(!found) {std::cout << "Line not found !\n"; return -1;}
 
-<<<<<<< HEAD
 	std::vector<double> vTree;
 
 
     for(std::size_t k=0;k<dim;k++) vTree.push_back(modelPointer->get_vevTreeMin(k));
-=======
->>>>>>> 26081f08
 
     std::vector<double> Check;
     double vev{0.0};
@@ -265,17 +259,10 @@
 	   start.clear();
        if(Temp==args.TemperatureStart)
 	   {
-<<<<<<< HEAD
-           for(std::size_t k=0;k<dim;k++) start.push_back(vTree.at(k));
-	   }
-	   else{
-           for(std::size_t k=0;k<dim;k++) start.push_back(sol.at(k));
-=======
            start = modelPointer->get_vevTreeMin();
 	   }
 	   else{
            start = sol;
->>>>>>> 26081f08
 	   }
 	   sol.clear();
 	   Check.clear();
